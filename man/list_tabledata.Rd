--- conflicted
+++ resolved
@@ -11,13 +11,8 @@
   quiet = getOption("bigrquery.quiet"))
 
 list_tabledata_callback(project, dataset, table, callback, table_info = NULL,
-<<<<<<< HEAD
   page_size = default_page_size(), max_pages = 10, warn = TRUE,
-  quiet = getOption("bigquery.quiet"))
-=======
-  page_size = 10000, max_pages = 10, warn = TRUE,
   quiet = getOption("bigrquery.quiet"))
->>>>>>> b1f9ae58
 
 list_tabledata_iter(project, dataset, table, table_info = NULL)
 }
