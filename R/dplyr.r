#' A bigquery data source.
#'
#' Use \code{src_bigquery} to connect to an existing bigquery dataset,
#' and \code{tbl} to connect to tables within that database.
#'
#' @param project project id or name
#' @param dataset dataset name
#' @param billing billing project, if different to \code{project}
#' @export
#' @examples
#' \dontrun{
#' library(dplyr)
#'
#' # To run this example, replace billing with the id of one of your projects
#' # set up for billing
#' pd <- src_bigquery("publicdata", "samples", billing = "465736758727")
#' pd %>% tbl("shakespeare")
#'
#' # With bigquery data, it's always a good idea to start by selecting
#' # only the variables you're interested in - this reduces the amount of
#' # data that needs to be scanned and hence decreases costs
#' natality <- pd %>%
#'   tbl("natality") %>%
#'   select(year:day, state, child_race, weight_pounds)
#' year_weights <- natality %>%
#'   group_by(year) %>%
#'   summarise(weight = mean(weight_pounds), n = n()) %>%
#'   collect()
#' plot(year_weights$year, year_weights$weight, type = "b")
#' }
src_bigquery <- function(project, dataset, billing = project) {
  if (!requireNamespace("dplyr", quietly = TRUE)) {
    stop("dplyr is required to use src_bigquery", call. = FALSE)
  }

  assert_that(is.string(project), is.string(dataset), is.string(billing))

  if (!require("bigrquery")) {
    stop("bigrquery package required to connect to bigquery db", call. = FALSE)
  }

  con <- structure(list(project = project, dataset = dataset,
    billing = billing), class = "bigquery")
  dplyr::src_sql("bigquery", con)
}

#' @export
#' @importFrom dplyr tbl
tbl.src_bigquery <- function(src, from, ...) {
  dplyr::tbl_sql("bigquery", src = src, from = from, ...)
}

#' @export
#' @importFrom dplyr copy_to
copy_to.src_bigquery <- function(dest, df, name = deparse(substitute(df)), ...) {
  job <- insert_upload_job(dest$con$project, dest$con$dataset, name, df,
    billing = dest$con$billing)
  wait_for(job)

  tbl(dest, name)
}

#' @export
#' @importFrom dplyr src_desc
src_desc.src_bigquery <- function(x) {
  paste0("bigquery [", x$con$project, ":", x$con$dataset, "]")
}

#' @export
#' @importFrom dplyr db_list_tables
db_list_tables.bigquery <- function(con) {
  list_tables(con$project, con$dataset)
}

#' @export
#' @importFrom dplyr db_has_table
db_has_table.bigquery <- function(con, table) {
  table %in% list_tables(con$project, con$dataset)
}

#' @export
#' @importFrom dplyr db_query_fields
db_query_fields.bigquery <- function(con, sql) {
  info <- get_table(con$project, con$dataset, sql)
  vapply(info$schema$fields, "[[", "name", FUN.VALUE = character(1))
}

#' @export
#' @importFrom dplyr db_query_rows
db_query_rows.bigquery <- function(con, sql) {
  browser()
  info <- get_table(con$project, con$dataset, sql)
  browser()
}

#' @export
dim.tbl_bigquery <- function(x) {
  p <- x$query$ncol()
  c(NA, p)
}

#' @export
#' @importFrom dplyr mutate_
mutate_.tbl_bigquery <- function(.data, ..., .dots) {
  dots <- lazyeval::all_dots(.dots, ..., all_named = TRUE)
  input <- dplyr::partial_eval(dots, .data)

  .data$mutate <- TRUE

  new <- dplyr:::update.tbl_sql(.data, select = c(.data$select, input))

  # BigQuery requires a collapse after any mutate
  dplyr::collapse(new)
}

# SQL -------------------------------------------------------------------------

# ((Temporary fix before "cross_join" is incorporated into dplyr))
#' Cross-Joins two tbls together.
#' @param x,y tbls to join
#' @param copy If \code{x} and \code{y} are not from the same data source,
#'   and \code{copy} is \code{TRUE}, then \code{y} will be copied into the
#'   same src as \code{x}.  This allows you to join tables across srcs, but
#'   it is a potentially expensive operation so you must opt into it.
#' @param ... other parameters passed onto methods
#' @name join
#' @rdname join
#' @export
cross_join <- function(x, y, copy = FALSE, ...) {
  UseMethod("cross_join")
}

#' @export
#' @rdname join
cross_join.tbl_bigquery <- function(x, y, copy = FALSE, ...) {
  y <- dplyr:::auto_copy(x, y, copy)
  sql <- dplyr::sql_join(x$src$con, x, y, type = "cross")
  dplyr:::update.tbl_sql(tbl(x$src, sql), group_by = dplyr::groups(x))
}
# ((End of temporary fix))

#' @export
#' @importFrom dplyr sql_select
sql_select.bigquery <- function(con, select, from, where = NULL,
                                group_by = NULL, having = NULL,
                                order_by = NULL, limit = NULL,
                                offset = NULL, ...) {

  out <- vector("list", 8)
  names(out) <- c("select", "from", "where", "group_by", "having", "order_by",
                  "limit", "offset")

  assert_that(is.character(select), length(select) > 0L)
  out$select <- dplyr::build_sql("SELECT ",
                                 dplyr::escape(select, collapse = ", ", con = con))

  assert_that(is.character(from), length(from) == 1L)
  out$from <- dplyr::build_sql("FROM ", from, con = con)

  if (length(where) > 0L) {
    assert_that(is.character(where))
    out$where <- dplyr::build_sql("WHERE ",
                                  dplyr::escape(where, collapse = " AND ", con = con))
  }

  if (!is.null(group_by)) {
    assert_that(is.character(group_by), length(group_by) > 0L)
    out$group_by <- dplyr::build_sql("GROUP EACH BY ",
                                     dplyr::escape(group_by, collapse = ", ", con = con))
  }

  if (!is.null(having)) {
    assert_that(is.character(having), length(having) == 1L)
    out$having <- dplyr::build_sql("HAVING ",
                                   dplyr::escape(having, collapse = ", ", con = con))
  }

  if (!is.null(order_by)) {
    assert_that(is.character(order_by), length(order_by) > 0L)
    out$order_by <- dplyr::build_sql("ORDER BY ",
                                     dplyr::escape(order_by, collapse = ", ", con = con))
  }

  if (!is.null(limit)) {
    assert_that(is.integer(limit), length(limit) == 1L)
    out$limit <- dplyr::build_sql("LIMIT ", limit, con = con)
  }

  if (!is.null(offset)) {
    assert_that(is.integer(offset), length(offset) == 1L)
    out$offset <- dplyr::build_sql("OFFSET ", offset, con = con)
  }

  dplyr::escape(unname(dplyr:::compact(out)), collapse = "\n", parens = FALSE, con = con)
}


#' @export
#' @importFrom dplyr sql_set_op
sql_set_op.bigquery <- function(con, x, y, method) {
  if (method != "UNION") {
    stop("Set operations other than UNION are not supported by BigQuery", call. = FALSE)
  }

  var_list <- dplyr:::sql_vector(
    sql_escape_ident(con, x$select),
    collapse=",", parens = FALSE, con = con
  )

  sql <- dplyr::build_sql(
    'SELECT ', var_list, ' FROM ',
    '(',x$query$sql,'),',
    '(',y$query$sql,')',
    con = con
  )

  attr(sql, "vars") <- x$select
  sql
}

#' @export
#' @importFrom dplyr sql_subquery
sql_subquery.bigquery <- function(con, sql, name =  dplyr:::unique_name(), ...) {
  if (dplyr::is.ident(sql)) return(sql)

  subq <- dplyr::build_sql("(", sql, ") AS ", dplyr::ident(name), con = con)

  # build_sql removes "vars" from SQL but we do need to have them
  # for subsequent use inside sql_join.bigquery.
  # so we put them back
  attr(subq, "vars") <- attr(sql, "vars")
  (subq)
}

#' @export
#' @importFrom dplyr sql_join
sql_join.bigquery <- function(con, x, y, type = "inner", by = NULL, ...) {
  join <- switch(type,
                 left = dplyr::sql("LEFT JOIN EACH"),
                 inner = dplyr::sql("INNER JOIN EACH"),
                 right = dplyr::sql("RIGHT JOIN EACH"),
                 full = dplyr::sql("FULL JOIN EACH"),
                 cross = dplyr::sql("CROSS JOIN"),
                 stop("Unknown join type:", type, call. = FALSE)
  )

  if (type == "cross") {
    by <- list()
  } else {
    by <- dplyr:::common_by(by, x, y)
  }

  # Ensure tables have unique names
  x_names <- dplyr:::auto_names(x$select)
  y_names <- dplyr:::auto_names(y$select)
  uniques <- dplyr:::unique_names(x_names, y_names, by$x[by$x == by$y], x_suffix="_x", y_suffix="_y")

  if (is.null(uniques)) {
    sel_vars <- c(x_names, y_names)
  } else {
    x <- dplyr:::update.tbl_sql(x, select = setNames(x$select, uniques$x))
    y <- dplyr:::update.tbl_sql(y, select = setNames(y$select, uniques$y))

    by$x <- unname(uniques$x[by$x])
    by$y <- unname(uniques$y[by$y])

    sel_vars <- unique(c(uniques$x, uniques$y))
  }

  name_left <- dplyr:::unique_name()
  name_right <- dplyr:::unique_name()

  if (type == "cross") {
    cond <- dplyr::build_sql("", con = con)

    non_join_vars <- sel_vars

    sql_var_list <- dplyr:::sql_vector( c(dplyr::sql_escape_ident(con, non_join_vars)),
                                        collapse=",", parens = FALSE, con = con )
    final_sel_vars <- non_join_vars
  } else {
    on <- dplyr:::sql_vector(
            paste0( dplyr::sql_escape_ident(con, paste0(name_left,".",by$x)),
                    " = ",
                    dplyr::sql_escape_ident(con, paste0(name_right,".",by$y))
                  ),
                  collapse = " AND ", parens = TRUE, con = con )

    cond <- dplyr::build_sql("ON ", on, con = con)

    join_vars <- paste0(name_left,".",by$x)
    names(join_vars) <- by$x

    non_join_vars <- setdiff(setdiff(sel_vars, by$x), by$y)

    sql_var_list <- dplyr:::sql_vector(
                              c(sql_escape_ident(con, join_vars),
                                sql_escape_ident(con, non_join_vars)),
                              collapse=",", parens = FALSE, con = con )

    final_sel_vars <- union(by$x, non_join_vars)
  }

  from <- dplyr::build_sql (
    'SELECT ', sql_var_list,' FROM ',
    sql_subquery(con, x$query$sql, name=name_left), "\n\n",
    join, " \n\n" ,
    sql_subquery(con, y$query$sql, name=name_right), "\n\n",
    cond, con = con
  )
  attr(from, "vars") <- lapply(final_sel_vars, as.name)

  from
}

#' @export
#' @importFrom dplyr query
query.bigquery <- function(con, sql, .vars) {
  assert_that(is.string(sql))

  BigQuery$new(con, sql(sql), .vars)
}

#' @export
#' @importFrom dplyr db_save_query
db_save_query.bigquery <- function(con, sql, name, temporary=TRUE, ...) {
<<<<<<< HEAD
=======
  if (temporary) {
    stop("Named temporary tables are not currently supported in bigrquery. Did you mean temporary=FALSE ?",
         call. = FALSE)
  }

>>>>>>> e8eb55f4
  table <- parse_table(name)

  if (is.null(table$project_id)) table$project_id <- con$project
  if (is.null(table$dataset_id)) table$dataset_id <- con$dataset

  if ( table$table_id %in% list_tables(table$project_id, table$dataset_id) ) {
<<<<<<< HEAD
    delete_table( project = table$project_id,
                  dataset = table$dataset_id,
                  table = table$table_id )
=======
    stop( paste0(" Table ",table$project_id,":",table$dataset_id,".",table$table_id," already exists"),
                 call. = FALSE)

>>>>>>> e8eb55f4
  }

  query_exec(query = sql,
             project = con$project,
             default_dataset = con$dataset,
             destination_table = paste0(table$project_id,":",
                                        table$dataset_id,".",
                                        table$table_id),
             max_pages = 1, warn = FALSE
  )

  name
}

BigQuery <- R6::R6Class("BigQuery",
  private = list(
    .nrow = NULL,
    .vars = NULL
  ),
  public = list(
    con = NULL,
    sql = NULL,

    initialize = function(con, sql, vars) {
      self$con <- con
      self$sql <- sql
      private$.vars <- vars
    },

    print = function(...) {
      cat("<Query> ", self$sql, "\n", sep = "")
      print(self$con)
    },

    fetch = function(n = -1L) {
      job <- insert_query_job(self$sql, self$con$billing,
        default_dataset = paste0(self$con$project, ":", self$con$dataset))
      job <- wait_for(job)

      dest <- job$configuration$query$destinationTable
      list_tabledata(dest$projectId, dest$datasetId, dest$tableId)
    },

    fetch_paged = function(chunk_size = 1e4, callback) {
      job <- insert_query_job(self$sql, self$con$billing,
        default_dataset = paste0(self$con$project, ":", self$con$dataset))
      job <- wait_for(job)

      dest <- job$configuration$query$destinationTable
      list_tabledata_callback(dest$projectId, dest$datasetId, dest$tableId,
        callback, page_size = chunk_size)
    },

    vars = function() {
      private$.vars
    },

    nrow = function() {
      if (!is.null(private$.nrow)) return(private$.nrow)
      private$.nrow <- db_query_rows(self$con, self$sql)
      private$.nrow
    },

    ncol = function() {
      length(self$vars())
    }
  )
)


# SQL translation --------------------------------------------------------------

#' @export
#' @importFrom dplyr src_translate_env
src_translate_env.src_bigquery <- function(x) {
  dplyr::sql_variant(
    dplyr::sql_translator(.parent = dplyr::base_scalar,
      # Casting
      as.logical = dplyr::sql_prefix("boolean"),
      as.numeric = dplyr::sql_prefix("float"),
      as.double = dplyr::sql_prefix("float"),
      as.integer = dplyr::sql_prefix("integer"),
      as.character = dplyr::sql_prefix("string"),

      # Date/time
      Sys.date = dplyr::sql_prefix("current_date"),
      Sys.time = dplyr::sql_prefix("current_time"),

      # Regular expressions
      grepl = function(match, x) {
        sprintf("REGEXP_MATCH(%s, %s)", dplyr::escape(x), dplyr::escape(match))
      },
      gsub = function(match, replace, x) {
        sprintf("REGEXP_REPLACE(%s, %s, %s)", dplyr::escape(x),
          dplyr::escape(match), dplyr::escape(replace))
      },

      # Other scalar functions
      ifelse = dplyr::sql_prefix("IF"),

      # stringr equivalents
      str_detect = function(x, match) {
        sprintf("REGEXP_MATCH(%s, %s)", dplyr::escape(x),
          dplyr::escape(match))
      },
      str_extract = function(x, match) {
        sprintf("REGEXP_EXTRACT(%s, %s)",  dplyr::escape(x),
          dplyr::escape(match))
      },
      str_replace = function(x, match, replace) {
        sprintf("REGEXP_REPLACE(%s, %s, %s)", dplyr::escape(x),
          dplyr::escape(match), dplyr::escape(replace))
      }
    ),
    dplyr::sql_translator(.parent = dplyr::base_agg,
      n = function() dplyr::sql("count(*)"),
      "%||%" = dplyr::sql_prefix("concat"),
      n_distinct = function(x) dplyr::build_sql("count(distinct(",x,"))"),
      sd =  dplyr::sql_prefix("stddev")
    ),
    dplyr::sql_translator(.parent = dplyr::base_win,
      mean  = function(...) stop("Not supported by bigquery"),
      sum   = function(...) stop("Not supported by bigquery"),
      min   = function(...) stop("Not supported by bigquery"),
      max   = function(...) stop("Not supported by bigquery"),
      n     = function(...) stop("Not supported by bigquery"),
      cummean = win_bq("mean"),
      cumsum  = win_bq("sum"),
      cummin  = win_bq("min"),
      cummax  = win_bq("max"),
      rank  = win_bq_rank("rank"),
      lag  = win_bq_laglead("lag"),
      lead  = win_bq_laglead("lead"),
      first = win_bq_ordered("first_value"),
      last = win_bq_ordered("last_value")
    )
  )
}

# BigQuery requires different partitioning
over <- function (expr, partition = NULL, order = NULL, frame = NULL)
{
  args <- (!is.null(partition)) + (!is.null(order)) + (!is.null(frame))
  if (args == 0) {
    stop("Must supply at least one of partition, order, frame",
         call. = FALSE)
  }
  if (!is.null(partition)) {
    partition <- dplyr::build_sql("PARTITION BY ", dplyr:::sql_vector(partition,
                                                                      parens = FALSE,
                                                                      collapse = ", "))
  }
  if (!is.null(order)) {
    order <- dplyr::build_sql("ORDER BY ", dplyr:::sql_vector(order, collapse = ", "))
  }
  if (!is.null(frame)) {
    if (is.numeric(frame))
      frame <- dplyr:::rows(frame[1], frame[2])
    frame <- dplyr::build_sql("ROWS ", frame)
  }
  over <- dplyr:::sql_vector(dplyr:::compact(list(partition, order, frame)),
                             parens = TRUE)
  dplyr::build_sql(expr, " OVER ", over)
}

# BQ doesn't need frame clause
win_bq <- function(f) {
  force(f)
  function(x) {
    bigrquery:::over(
      dplyr::build_sql(dplyr::sql(f), list(x)),
      dplyr:::partition_group(),
      dplyr:::partition_order()
    )
  }
}


win_bq_ordered <- function(f) {
  force(f)
  function(x, order = NULL) {
    bigrquery:::over(
      dplyr::build_sql(dplyr::sql(f), list(x)),
      dplyr:::partition_group(),
      order %||% dplyr:::partition_order())
  }
}

win_bq_rank <- function(f) {
  force(f)
  function(order = NULL) {
    bigrquery:::over(
      dplyr::build_sql(dplyr::sql(f), list()),
      dplyr:::partition_group(),
      order %||% dplyr:::partition_order())
  }
}

win_bq_laglead <- function(f) {
  force(f)
  function(x, n = 1L, default = NA, order = NULL) {
    bigrquery:::over(
      dplyr:::build_sql(dplyr::sql(f), list(x, n, default)),
      dplyr:::partition_group(),
      order %||% dplyr:::partition_order()
    )
  }
}


#' @export
#' @importFrom dplyr sql_escape_string
sql_escape_string.bigquery <- function(con, x) {
  encodeString(x, na.encode = FALSE, quote = '"')
}

#' @export
#' @importFrom dplyr sql_escape_ident
sql_escape_ident.bigquery <- function(con, x) {
  y <- paste0("[", x, "]")
  y[is.na(x)] <- "NULL"
  names(y) <- names(x)

  y
}
<|MERGE_RESOLUTION|>--- conflicted
+++ resolved
@@ -324,29 +324,20 @@
 #' @export
 #' @importFrom dplyr db_save_query
 db_save_query.bigquery <- function(con, sql, name, temporary=TRUE, ...) {
-<<<<<<< HEAD
-=======
   if (temporary) {
     stop("Named temporary tables are not currently supported in bigrquery. Did you mean temporary=FALSE ?",
          call. = FALSE)
   }
 
->>>>>>> e8eb55f4
   table <- parse_table(name)
 
   if (is.null(table$project_id)) table$project_id <- con$project
   if (is.null(table$dataset_id)) table$dataset_id <- con$dataset
 
   if ( table$table_id %in% list_tables(table$project_id, table$dataset_id) ) {
-<<<<<<< HEAD
-    delete_table( project = table$project_id,
-                  dataset = table$dataset_id,
-                  table = table$table_id )
-=======
     stop( paste0(" Table ",table$project_id,":",table$dataset_id,".",table$table_id," already exists"),
                  call. = FALSE)
 
->>>>>>> e8eb55f4
   }
 
   query_exec(query = sql,
